--- conflicted
+++ resolved
@@ -73,13 +73,8 @@
   const [isHumanizeOpen, setIsHumanizeOpen] = useState(false)
   const [isPlagiarismCheckOpen, setIsPlagiarismCheckOpen] = useState(false)
   const [isShareOpen, setIsShareOpen] = useState(false)
-
-<<<<<<< HEAD
   const [aiDetectionResult, setAiDetectionResult] = useState<any | null>(null)
   const [isDetecting, setIsDetecting] = useState(false)
-=======
-  const [aiDetectionResult, setAiDetectionResult] = useState<AIDetectionResult | null>(null)
->>>>>>> 9e8288ff
   const [humanizedText, setHumanizedText] = useState<string | null>(null)
   const [plagiarismCheckResult, setPlagiarismCheckResult] = useState<{
     detected: boolean
@@ -276,7 +271,6 @@
       return
     }
     
-<<<<<<< HEAD
     if (documentContent.length < 50) {
       toast({
         title: "Text too short",
@@ -312,29 +306,6 @@
       setAiDetectionResult(null)
     } finally {
       setIsDetecting(false)
-=======
-    if (!aiDetectionService.isTextLongEnough(documentContent)) {
-      toast({ 
-        title: "Text too short", 
-        description: "Please provide at least 10 words for meaningful AI detection.", 
-        variant: "destructive" 
-      })
-      return
-    }
-
-    setAiDetectionResult(null)
-    try {
-      const result = await aiDetectionService.detectAI(documentContent)
-      setAiDetectionResult(result)
-      toast({
-        title: "AI Detection Complete",
-        description: aiDetectionService.formatMessage(result),
-        variant: result.is_ai ? "destructive" : "default"
-      })
-    } catch (err) {
-      handleError(err, "AI Detection failed")
-      setAiDetectionResult(null)
->>>>>>> 9e8288ff
     }
   }
 
@@ -902,7 +873,6 @@
                 <CollapsibleTrigger className="flex items-center justify-between w-full py-3 px-4 bg-gray-100 dark:bg-gray-800 rounded-md text-lg font-semibold text-gray-900 dark:text-gray-50 hover:bg-gray-200 dark:hover:bg-gray-700 transition-colors">
                   <div className="flex items-center gap-2">
                     <FileText className="h-5 w-5" /> AI Content Detection
-<<<<<<< HEAD
                     {aiDetectionResult && !isDetecting && (
                       <span className={`ml-2 px-2 py-1 text-xs font-semibold rounded-full ${
                         aiDetectionResult.is_ai 
@@ -911,15 +881,6 @@
                       }`}>
                         {aiDetectionResult.is_ai ? '🤖 AI Detected' : '👤 Human Content'}
                       </span>
-=======
-                    {aiDetectionResult && (
-                      <AIDetectionBadge 
-                        text={documentContent}
-                        showButton={false}
-                        className="ml-2"
-                        onDetectionComplete={setAiDetectionResult}
-                      />
->>>>>>> 9e8288ff
                     )}
                   </div>
                   {isAiDetectOpen ? <ChevronUp className="h-5 w-5" /> : <ChevronDown className="h-5 w-5" />}
@@ -927,7 +888,6 @@
                 <CollapsibleContent className="mt-4">
                   <Card>
                     <CardContent className="p-4 space-y-4">
-<<<<<<< HEAD
                       <Button 
                         onClick={handleAiDetect}
                         disabled={!documentContent || isDetecting || documentContent.length < 50}
@@ -1082,55 +1042,6 @@
                           <AlertTriangle className="h-8 w-8 mx-auto mb-2 text-yellow-500" />
                           <p>Text too short ({documentContent.length}/50 characters minimum)</p>
                         </div>
-=======
-                      <div className="flex items-center gap-4">
-                        <Button 
-                          onClick={handleAiDetect}
-                          disabled={!documentContent}
-                        >
-                          Run AI Detection
-                        </Button>
-                        <AIDetectionBadge 
-                          text={documentContent}
-                          showButton={false}
-                          onDetectionComplete={setAiDetectionResult}
-                        />
-                      </div>
-                      {aiDetectionResult && (
-                        <div className="space-y-3">
-                          <div className="p-4 bg-gray-50 dark:bg-gray-900 rounded-lg border">
-                            <div className="flex items-center justify-between mb-2">
-                              <p className="text-sm font-medium text-gray-700 dark:text-gray-300">Detection Result</p>
-                              <div className={`px-2 py-1 rounded text-xs font-semibold ${
-                                aiDetectionResult.confidence === 'high' ? 'bg-green-100 text-green-800 dark:bg-green-900 dark:text-green-200' :
-                                aiDetectionResult.confidence === 'medium' ? 'bg-yellow-100 text-yellow-800 dark:bg-yellow-900 dark:text-yellow-200' :
-                                'bg-gray-100 text-gray-800 dark:bg-gray-800 dark:text-gray-200'
-                              }`}>
-                                {aiDetectionResult.confidence} confidence
-                              </div>
-                            </div>
-                            <p className="text-lg font-semibold mb-2 text-gray-900 dark:text-gray-100">
-                              {aiDetectionService.formatMessage(aiDetectionResult)}
-                            </p>
-                            <div className="grid grid-cols-2 gap-4 text-sm text-gray-600 dark:text-gray-400">
-                              <div>
-                                <span className="font-medium">AI Probability:</span> {aiDetectionResult.ai_probability.toFixed(1)}%
-                              </div>
-                              <div>
-                                <span className="font-medium">Human Probability:</span> {aiDetectionResult.human_probability.toFixed(1)}%
-                              </div>
-                              <div>
-                                <span className="font-medium">Model:</span> {aiDetectionResult.model_used}
-                              </div>
-                              {aiDetectionResult.chunks_analyzed && (
-                                <div>
-                                  <span className="font-medium">Chunks Analyzed:</span> {aiDetectionResult.chunks_analyzed}
-                                </div>
-                              )}
-                            </div>
-                          </div>
-                        </div>
->>>>>>> 9e8288ff
                       )}
                     </CardContent>
                   </Card>
